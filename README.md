# Meander<sup>ε</sup>

Meander is a Clojure/ClojureScript library that empowers you to write transparent data transformation code that allows you to plainly see the input and output of these transformations.

## What can Meander do?

```clojure
(require '[meander.epsilon :as m])


(defn favorite-food-info [user foods-by-name]
  (m/match {:user user
            :foods-by-name foods-by-name}
    {:user
     {:name ?name
      :favorite-food {:name ?food}}
     :foods-by-name {?food {:popularity ?popularity
                            :calories ?calories}}}
    {:name ?name
     :favorite {:food ?food
                :popularity ?popularity
                :calories ?calories}}))
```

Meander's `match` macro allows us to pattern match on a data structure and return the answer that matches our pattern.
We use logic variables (symbols that start with `?`) to extract values from our input and return them in our output.
Logic variable also let us join across values.
In this example, we do that using the `?food` variable to lookup our users favorite foods in the `foods-by-name` collection.

### Finding More than One Answer

What if instead of a user having one favorite food, they had many?
And suppose we wanted to return the information for all of them.
The `search` macro performs exactly this job.

```clojure
(defn favorite-foods-info [user foods-by-name]
  (m/search {:user user
             :foods-by-name foods-by-name}
    {:user
     {:name ?name
      :favorite-foods (m/scan {:name ?food})
     :foods-by-name {?food {:popularity ?popularity
                            :calories ?calories}}}
    {:name ?name
     :favorite {:food ?food
                :popularity ?popularity
                :calories ?calories}}))
```

<<<<<<< HEAD
There is actually very little that is different here.
Some names have been pluralized, line 2 changed to use `search` instead of `find`, and on line 6 added we're using the `scan` *pattern matching operator*.
That is all we need to find all of a users favorite foods and look up the information about them.
=======
There is actually very little that is different here. Some names have
been pluralized, line 2 changed to use `search` instead of `match`, and
on line 6 added we're using the `scan` *pattern matching
operator*. That is all we need to find all of a users favorite foods
and look up the information about them.
>>>>>>> 39bd9f62

### Remembering Values

Let's shift gears. What if a user has all sorts of different foods scattered through out their information and we want to collect them all?
Here we can use *memory variables*.

```clojure
(defn grab-all-foods [user]
  (m/find user
    {:favorite-foods [{:name !foods} ...]
     :special-food !food
     :recipes [{:title !foods} ...]
     :meal-plan {:breakfast [{:food !foods} ...]
                 :lunch [{:food !foods} ...]
                 :dinner [{:food !foods} ...]}}
    !foods))
```

This code example is a little contrived, but it does immediately show you how you can grab values from all sorts of places in your data structure.
This combination of a `!memory-variable` and the *zero or more* postfix operator `...` is a fairly common one.
Using them together allows you to gather up many values.
If you want to ensure that a certain number of elements exist you can also use the *n or more* postfix operator i.e. `..2`.

### Conditional Matches

Stepping away from food examples, we can see a few of Meanders more traditional pattern matching abilities.
Imagine that we have coordinates that can either include be `[x y]` or `[x y z]` and we want a pattern to that extracts `y`.

```clojure
(def point [1 2])

(m/find point
  [?x ?y] ?y
  [?x ?y ?z] ?y)
;; => 2
```

Here we used `find` to check against multiple patterns.
Meander checks this in a top to bottom ordering.
One thing to note is that since we didn't use `?x` or `?z` we could have replaced them with a wildcard match, a simple symbol which starts with `_`.
The above pattern accomplishes the task, but imagine that for some reason people keep passing things that aren't numbers into our match, so we want to restrict our matches to only numbers.

```clojure
(m/find point
  [(m/pred number?) (m/pred number? ?y)]
  ?y

  [(m/pred number?) (m/pred number? ?y) (m/pred number?)]
  ?y)
```

This ensures things that aren't number fail to match, but is a little verbose.
Honestly, that isn't a problem. Length is not the measure of good code, clarity is.
But just to see how Meander allows us to build our own extensions let's look at how we can shorten things up.

```clojure
(m/defsyntax number
  ([] `(number _#))
  ([pattern]
    (if (m/match-syntax? &env)
      `(m/pred number? ~pattern)
      &form)))

(m/find point
  [(number) (number ?y)]
  ?y

  [(number) (number ?y) (number)]
  ?y)
```

Here we use `defsyntax` to essentially build our own macros for Meander.

To learn more check out the [Extending Meander]() article.

### Gaining Control

Sometimes we have a multistep process where we want to transform nested data in place.
This is an area that Meander continues to explore, but one powerful way of solving this problem is using Meander's strategies.

```clojure
(require '[meander.strategies.epsilon :as m*])

(def eliminate-zeros
  (m*/rewrite
   (+ ?x 0) ?x
   (+ 0 ?x) ?x))

(def eliminate-all-zeros
  (m*/bottom-up
   (m*/attempt eliminate-zeros)))

(eliminate-all-zeros '(+ (+ 0 (+ 0 (+ 3 (+ 2 0)))) 0)))
;; => (+ 3 2)
```

Using our strategies we can make rewrite rules and then say how they ought to be applied.
Here we use the attempt strategy, which just says if the match fails, then return whatever was passed in.
And the bottom up strategies which applies our match to the most deep value, and replaces values that match all the way up the tree.
To learn more checkout [Applying Meander Strategies]()

## Going Further

To explore Meander further checkout all of our [documentation](/doc), or visit the [#meander room]() on Slack.
You can also checkout things made by the community.
Below we have a list of blogs posts and talks about Meander as well as libraries that are using or build on to Meander.
If you have any questions don't hesitate to ask them in slack or file an issue.
We are happy to help.

### Blog Posts

* [Meander: The answer to map fatigue](http://timothypratley.blogspot.com/2019/01/meander-answer-to-map-fatigue.html)
* [Meander for Practical Data Transformation](https://jimmyhmiller.github.io/meander-practical/)

### Talks

* [Strangeloop 2019 (Video available after conference)](https://thestrangeloop.com/2019/meander-declarative-explorations-at-the-limits-of-fp.html)

## Project Status

Meander is younge, active, and ambitious project. Unless there is a
reason to surrender, the project will continue to be regularly
improved.

### Release schedule

Releases can be expected most weeks. Prompt releases can be expected
when bugs are fixed or there are significant performance
enchancements.

### Versioning semantics

This project uses an unorthodox method of versioning in that *any*
change that could break compatibility with the current
`meander/artifactID` must occur at a new `meander/artifactID`. For
instance, a change in syntax could cause matches to now fail. In this
case we do not want a new version of the software i.e. we do not wish
to go from `0.0.N` to `1.N.N` etc. Instead we create a new
`meander/artifactID` update the namespaces accordingly and continue to
progress from there. This might sound strange at first but this method
allows the project to progress in a way that is much more free than
then traditional approach with semantic versioning with the following
advantages:

1. A version of a `meander/artifactID` will always be safe to uprade.
1. When a new `meander/artifactID` is created you can depend on both
   without conflict when or if you decide to transition.
1. It promotes project growth because it gives the library the ability
   grow and change without the fear of breaking users.

Like anything, there are drawbacks to this approach, however, as the
project matures it should stabilize and be more like a "regular"
project.<|MERGE_RESOLUTION|>--- conflicted
+++ resolved
@@ -48,17 +48,9 @@
                 :calories ?calories}}))
 ```
 
-<<<<<<< HEAD
-There is actually very little that is different here.
-Some names have been pluralized, line 2 changed to use `search` instead of `find`, and on line 6 added we're using the `scan` *pattern matching operator*.
+There is actually very little that is different here. Some names have been pluralized, line 2 changed to use `search` instead of `match`, and
+on line 6 added we're using the `scan` *pattern matching operator*.
 That is all we need to find all of a users favorite foods and look up the information about them.
-=======
-There is actually very little that is different here. Some names have
-been pluralized, line 2 changed to use `search` instead of `match`, and
-on line 6 added we're using the `scan` *pattern matching
-operator*. That is all we need to find all of a users favorite foods
-and look up the information about them.
->>>>>>> 39bd9f62
 
 ### Remembering Values
 
