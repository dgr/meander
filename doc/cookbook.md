--- conflicted
+++ resolved
@@ -436,7 +436,6 @@
   [?n (first !s) ?k])
 ;; => [1 "this is fine" :foo]
 ```
-<<<<<<< HEAD
 
 ## Unrolling relationships
 
@@ -472,6 +471,4 @@
 ;    {:a :goes,     :n [1 2 4]}
 ;    {:a :here,     :n [2 2 3]})
 
-```
-=======
->>>>>>> 9733ed00
+```